Comment: VERSIONTYPE key in rtrouton's pkg recipe is overwritten here to provide the CFBundleVersion for Jamf. FEED_URL must be added to the override.
Description: Uploads the pkg to the JSS, and creates a Self-Service Policy available to members of a Testing group.
Identifier: com.github.eth-its-recipes.jamf.MicrosoftRemoteDesktop
MinimumVersion: "2.3"
ParentRecipe: com.github.rtrouton.pkg.microsoftremotedesktop

Input:
  NAME: Microsoft Remote Desktop
  VERSIONTYPE: CFBundleVersion
  POLICY_NAME: "%NAME% (Testing)"
  SELFSERVICE_DISPLAY_NAME: "%NAME% (Testing)"
  PKG_CATEGORY: Connect & Remote
  SELFSERVICE_DESCRIPTION: |
    Use the new Microsoft Remote Desktop app to connect to a remote PC or virtual apps and desktops made available by your administrator. The app helps you be productive no matter where you are.

    Version: %version%
    Category: %PKG_CATEGORY%
  SCRIPT_NAME: MicrosoftRemoteDesktop-preinstall.sh
  SCRIPT_PATH: MicrosoftRemoteDesktop-preinstall.sh
  SCRIPT_PRIORITY: Before
  OS_EXCLUDE_MAX: 10.13.6
  OS_EXCLUDE_MAX_GROUP_NAME: "macOS %OS_EXCLUDE_MAX% or less"
  OS_EXCLUDE_MAX_GROUP_TEMPLATE: SmartGroup-OS-exclude-max.xml
  TEST_VERSION_INSTALLED_GROUP_NAME: "%NAME% test version installed"
  TEST_VERSION_INSTALLED_GROUP_TEMPLATE: SmartGroup-test-version-installed.xml
  TESTING_GROUP_NAME: Testing
  TESTING_GROUP_TEMPLATE: StaticGroup-testing.xml
  TEST_USERS_GROUP_NAME: "%NAME% test users"
  TEST_USERS_GROUP_TEMPLATE: SmartGroup-test-users.xml
  POLICY_CATEGORY: Untested
  INSTALL_BUTTON_TEXT: "Install %version%"
  REINSTALL_BUTTON_TEXT: "Install %version%"
<<<<<<< HEAD
  POLICY_TEMPLATE: Policy-untested-selfservice-OS-exclude-max.xml
  SELFSERVICE_ICON: "%NAME%.png"
  POLICY_RUN_COMMAND: "echo 'Installation of %NAME% complete'"
=======
  POLICY_TEMPLATE: Policy-untested-selfservice-script.xml
  SELFSERVICE_ICON: "%NAME% 10.png"
  POLICY_RUN_COMMAND: sudo -u "$(stat -f%Su /dev/console)" -i /Applications/Microsoft\ Remote\ Desktop.app/Contents/MacOS/Microsoft\ Remote\ Desktop --script feed write "%FEED_URL%" --accept-certificates
>>>>>>> 1bc73697
  UPDATE_PREDICATE: "pkg_uploaded != True"

Process:
  - Processor: com.github.grahampugh.recipes.commonprocessors/VersionRegexGenerator

  - Processor: com.github.grahampugh.jamf-upload.processors/JamfCategoryUploader
    Arguments:
      category_name: "%PKG_CATEGORY%"

  - Processor: com.github.grahampugh.jamf-upload.processors/JamfPackageUploader
    Arguments:
      pkg_category: "%PKG_CATEGORY%"

  - Processor: com.github.grahampugh.recipes.commonprocessors/WritePkgResultToJson

  - Processor: StopProcessingIf
    Arguments:
      predicate: "%UPDATE_PREDICATE%"

  - Processor: com.github.grahampugh.jamf-upload.processors/JamfCategoryUploader
    Arguments:
      category_name: "%POLICY_CATEGORY%"

  - Processor: com.github.grahampugh.jamf-upload.processors/JamfScriptUploader
    Arguments:
      script_category: "%PKG_CATEGORY%"
      script_name: "%SCRIPT_NAME%"
      script_path: "%SCRIPT_PATH%"
      script_priority: "%SCRIPT_PRIORITY%"
      replace_script: True

  - Processor: com.github.grahampugh.jamf-upload.processors/JamfComputerGroupUploader
    Arguments:
      computergroup_template: "%TESTING_GROUP_TEMPLATE%"
      computergroup_name: "%TESTING_GROUP_NAME%"
      replace_group: "False"

  - Processor: com.github.grahampugh.jamf-upload.processors/JamfComputerGroupUploader
    Arguments:
      computergroup_name: "%TEST_USERS_GROUP_NAME%"
      computergroup_template: "%TEST_USERS_GROUP_TEMPLATE%"
      replace_group: "False"

  - Processor: com.github.grahampugh.jamf-upload.processors/JamfComputerGroupUploader
    Arguments:
      computergroup_name: "%OS_EXCLUDE_MAX_GROUP_NAME%"
      computergroup_template: "%OS_EXCLUDE_MAX_GROUP_TEMPLATE%"
      replace_group: "True"

  - Processor: com.github.grahampugh.jamf-upload.processors/JamfComputerGroupUploader
    Arguments:
      computergroup_name: "%TEST_VERSION_INSTALLED_GROUP_NAME%"
      computergroup_template: "%TEST_VERSION_INSTALLED_GROUP_TEMPLATE%"
      replace_group: "True"

  - Processor: com.github.grahampugh.jamf-upload.processors/JamfPolicyUploader
    Arguments:
      policy_template: "%POLICY_TEMPLATE%"
      policy_name: "%POLICY_NAME%"
      icon: "%SELFSERVICE_ICON%"
      replace_policy: "True"

  - Processor: com.github.grahampugh.recipes.postprocessors/LastRecipeRunResult<|MERGE_RESOLUTION|>--- conflicted
+++ resolved
@@ -30,15 +30,9 @@
   POLICY_CATEGORY: Untested
   INSTALL_BUTTON_TEXT: "Install %version%"
   REINSTALL_BUTTON_TEXT: "Install %version%"
-<<<<<<< HEAD
   POLICY_TEMPLATE: Policy-untested-selfservice-OS-exclude-max.xml
-  SELFSERVICE_ICON: "%NAME%.png"
-  POLICY_RUN_COMMAND: "echo 'Installation of %NAME% complete'"
-=======
-  POLICY_TEMPLATE: Policy-untested-selfservice-script.xml
   SELFSERVICE_ICON: "%NAME% 10.png"
   POLICY_RUN_COMMAND: sudo -u "$(stat -f%Su /dev/console)" -i /Applications/Microsoft\ Remote\ Desktop.app/Contents/MacOS/Microsoft\ Remote\ Desktop --script feed write "%FEED_URL%" --accept-certificates
->>>>>>> 1bc73697
   UPDATE_PREDICATE: "pkg_uploaded != True"
 
 Process:
